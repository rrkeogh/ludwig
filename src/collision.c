--- conflicted
+++ resolved
@@ -388,11 +388,7 @@
   for (ia = 0; ia < NDIM; ia++) {
     for (ib = ia; ib < NDIM; ib++) {
       __targetILP__(iv) {
-<<<<<<< HEAD
 	mode[(1 + NDIM + m)*VVL+iv] = s[ia][ib*VVL+iv] + shat[ia][ib*VVL+iv];
-=======
-	mode[(1 + NDIM + m)*VVL+iv] = s[ia][ib*VVL+iv] + shat[ia][ib*VVL+iv];	
->>>>>>> 9ac48e4b
       }
       m++;
     }
@@ -452,16 +448,9 @@
 	    = fchunk[p*VVL+iv]; 
 	}
 	/* velocity */
-<<<<<<< HEAD
 
 	for (ia = 0; ia < 3; ia++) {
 	  t_velocity[vaddr_hydro(baseIndex, ia, iv)] = u[ia*VVL+iv];
-
-=======
-	for (ia = 0; ia < 3; ia++) {   
-	   t_velocity[HYADR(tc_nSites,3,baseIndex+iv,ia)]
-	    =u[ia*VVL+iv];
->>>>>>> 9ac48e4b
 	}
       }
     }
