/****************************************************************************
 *
 *  extract.c
 *
 *  This program deals with the consolidation of parallel I/O
 *  (and in serial with Lees-Edwards planes). This program is
 *  serial.
 *
 *  To process/recombined parallel I/O into a single file with the
 *  correct order (ie., z running fastest, then y, then x) run
 *
 *  ./extract meta-file data-file
 *
 *  where 'meta-file' is the first meta information file in the series,
 *  and data file is the first datsa file for a given time step. All
 *  values are expected to be of data-type double - this will be
 *  preserved on output.
 *
 *  Clearly, the two input files must match, or results will be
 *  unpredictable.
 *
 *  COMMAND LINE OPTIONS
 *
 *  -a   Request ASCII output
 *  -b   Request binary output (the default)
 *  -i   Request coordinate indices in output (none by default)
 *  -k   Request VTK header (none by default)
 *
 *  Options relevant to liquid crystal order parameter (only):
 *  -d   Request director output
 *  -s   Request scalar order parameter output
 *  -x   Request biaxial order parameter output
 *
 *  TO BUILD:
 *  Compile the serial version of Ludwig in  the usual way.
 *  In this directory:
 *
 *  $ make extract
 *
 *  should produce 'extract'
 *
 *  Edinburgh Soft Matter and Statistical Physics Group
 *  Edinburgh Parallel Computing Centre
 *  University of Strathclyde, Glasgow, UK
 *
 *  Contributing authors:
 *  Kevin Stratford (kevin@epcc.ed.ac.uk)
 *  Oliver Henrich  (oliver.henrich@strath.ac.uk)
 *
 *  (c) 2011-2018 The University of Edinburgh
 *
 ****************************************************************************/

#include <assert.h>
#include <math.h>
#include <stdio.h>
#include <stdlib.h>
#include <string.h>

#include "../src/util.h"

const int version = 2;        /* Meta data version */
                              /* 1 = older output files */
                              /* 2 = current processor independent per file */

typedef enum vtk_enum {VTK_SCALARS, VTK_VECTORS} vtk_enum_t;

int nlocal[3];
int rank, cx, cy, cz, nlx, nly, nlz, nox, noy, noz;

int ntotal[3];
int ntargets[3]; /* Output target */
int io_size[3];                /* I/O decomposition */
int pe_[3];
int nplanes_ = 0;
int nio_;
int nrec_ = 1;
int input_isbigendian_ = -1;   /* May need to deal with endianness */
int reverse_byte_order_ = 0;   /* Switch for bigendian input */
int input_binary_ = -1;        /* Format of input detected from meta data */
int output_binary_ = 0;        /* Switch for format of final output */
int is_velocity_ = 0;          /* Switch to identify velocity field */
int output_index_ = 0;         /* For ASCII output, include (i,j,k) indices */
int output_vtk_ = 0;           /* Write ASCII VTK header */

int output_lcs_ = 0;
int output_lcd_ = 0;
int output_lcx_ = 0;

int le_t0_ = 0;                /* LE offset start time (time steps) */ 

int output_cmf_ = 0;           /* flag for output in column-major format */
int output_q_raw_ = 0;         /* 0 -> LC s, director, b otherwise raw q5 */

double le_speed_ = 0.0;
double le_displace_ = 0.0;
double * le_displacements_;
double * le_duy_;

char stub_[FILENAME_MAX];

int extract_driver(const char * filename, int version);
int read_version1(int ntime, int nlocal[3], double * datasection);
int read_version2(int ntime, int nlocal[3], double * datasection);

void read_meta_data_file(const char *);
int  read_data_file_name(const char *);

int write_data(FILE * fp, int n[3], int nrec0, int nrec, double * data);
int write_data_cmf(FILE * fp, int n[3], int nr0, int nr, double * data);
int write_data_ascii(FILE * fp, int n[3], int nrec0, int nrec, double * data);
int write_data_ascii_cmf(FILE * fp, int n[3], int nrec0, int nrec, double *);
int write_data_binary(FILE * fp, int n[3], int nrec0, int nrec, double * data);
int write_data_binary_cmf(FILE * fp, int n[3], int nrec0, int nrec, double *);

int site_index(int, int, int, const int *);
void read_data(FILE *, int *, double *);
int write_vtk_header(FILE * fp, int nrec, int ndim[3], const char * descript,
		     vtk_enum_t vtk);
int write_qab_vtk(int ntime, int ntargets[3], double * datasection);

int copy_data(double *, double *);
int le_displacement(int, int);
void le_set_displacements(void);
void le_unroll(double *);

int lc_transform_q5(int * nlocal, double * datasection);
int lc_compute_scalar_ops(double q[3][3], double qs[5]);

/*****************************************************************************
 *
 *  main
 *
 *****************************************************************************/

int main(int argc, char ** argv) {

  size_t optind;

  /* Check the command line, then parse the meta data information,
   * and sort out the data file name  */

  for (optind = 1; optind < argc && argv[optind][0] == '-'; optind++) {
    switch (argv[optind][1]) {
    case 'a':
      output_binary_ = 0; /* Request ASCII */ 
      break;
    case 'b':
      output_binary_ = 1; /* Request Binary */
      break;
    case 'd':
      output_lcd_ = 1;    /* Request liquid crystal director output */
      break;
    case 'i':
      output_index_ = 1;  /* Request ic, jc, kc indices */
      break;
    case 'k':
      output_vtk_ = 1;    /* Request VTK header */
      output_cmf_ = 1;    /* Request column-major format for Paraview */ 
      break;
    case 's':
      output_lcs_ = 1; /* Request liquid crystal scalar order parameter */
      break;
    case 'x':
      output_lcx_ = 1; /* Request liquid crystal biaxial order paramter */
      break;
    default:
      fprintf(stderr, "Unrecognised option: %s\n", argv[optind]);
      fprintf(stderr, "Usage: %s [-abk] meta-file data-file\n", argv[0]);
      exit(EXIT_FAILURE);
    }   
  }

  if (optind > argc-2) {
    printf("Usage: %s [-abk] meta-file data-file\n", argv[0]);
    exit(EXIT_FAILURE);
  }

  read_meta_data_file(argv[optind]);

  extract_driver(argv[optind+1], version);

  return 0;
}

/*****************************************************************************
 *
 *  extract_driver
 *
 *****************************************************************************/

int extract_driver(const char * filename, int version) {

  int ntime;
  int i, n;

  double * datasection;
  char io_data[FILENAME_MAX];
  char suf[FILENAME_MAX] = ".vtk";

  FILE * fp_data;

  ntime = read_data_file_name(filename);

  /* Work out parallel local file size */

  assert(io_size[0] == 1);

  switch (version) {
  case 1:
    for (i = 0; i < 3; i++) {
      nlocal[i] = ntotal[i]/pe_[i];
    }
    break;
  case 2:
    for (i = 0; i < 3; i++) {
      nlocal[i] = ntotal[i]/io_size[i];
    }
    break;
  default:
    printf("Invalid version %d\n", version);
  }
    
  /* No. sites in the target section (always original at moment) */

  for (i = 0; i < 3; i++) {
    ntargets[i] = ntotal[i];
  }
 
  n = nrec_*ntargets[0]*ntargets[1]*ntargets[2];
  datasection = (double *) calloc(n, sizeof(double));
  if (datasection == NULL) printf("calloc(datasection) failed\n");

  /* LE displacements as function of x */
  le_displace_ = le_speed_*(double) (ntime - le_t0_);
  le_displacements_ = (double *) malloc(ntotal[0]*sizeof(double));
  le_duy_ = (double *) malloc(ntotal[0]*sizeof(double));
  if (le_displacements_ == NULL) printf("malloc(le_displacements_)\n");
  if (le_duy_ == NULL) printf("malloc(le_duy_) failed\n");
  le_set_displacements();

  /* Read data file or files */

  if (version == 1) read_version1(ntime, nlocal, datasection);
  if (version == 2) read_version2(ntime, nlocal, datasection);

  /* Unroll the data if Lees Edwards planes are present */

  if (nplanes_ > 0) {
    printf("Unrolling LE planes from centre (displacement %f)\n",
	   le_displace_);
    le_unroll(datasection);
  }

  if (nrec_ == 5 && strncmp(stub_, "q", 1) == 0) {

    if (output_vtk_ == 1) {
      /* We mandate this is the transformed Q_ab */
      lc_transform_q5(ntargets, datasection);
      write_qab_vtk(ntime, ntargets, datasection);
    }
    else {
      sprintf(io_data, "q-%8.8d", ntime);
      fp_data = fopen(io_data, "w+b");
      if (fp_data == NULL) {
	printf("fopen(%s) failed\n", io_data);
	exit(-1);
      }

      if (output_q_raw_) {
	printf("Writing raw q to %s\n", io_data);
      }
      else {
	printf("Writing computed scalar q etc: %s\n", io_data);
	lc_transform_q5(ntargets, datasection);
      }

      if (output_cmf_ == 0) write_data(fp_data, ntargets, 0, 5, datasection);
      if (output_cmf_ == 1) write_data_cmf(fp_data, ntargets, 0, 5, datasection);

      fclose(fp_data);
    }
  }
  else if (nrec_ == 3 && strncmp(stub_, "fed", 3) == 0) {
    /* Require a more robust method to identify free energy densities */
    assert(0); /* Requires an update */
  }
  else {
    /* A direct input / output */

    /* Write a single file with the final section */

    sprintf(io_data, "%s-%8.8d", stub_, ntime);

    if (output_vtk_ == 1) {

      strcat(io_data, suf);
      fp_data = fopen(io_data, "w+b");
      if (fp_data == NULL) printf("fopen(%s) failed\n", io_data);
      printf("\nWriting result to %s\n", io_data);

      if (nrec_ == 3 && strncmp(stub_, "vel", 3) == 0) {
	write_vtk_header(fp_data, nrec_, ntargets, "velocity_field",
			 VTK_VECTORS);
      }
      else if (nrec_ == 1 && strncmp(stub_, "phi", 3) == 0) {
	write_vtk_header(fp_data, nrec_, ntargets, "composition",
			 VTK_SCALARS);
      }
      else {
	/* Assume scalars */
	write_vtk_header(fp_data, nrec_, ntargets, stub_, VTK_SCALARS);
      }

    }
    else {

      fp_data = fopen(io_data, "w+b");
      if (fp_data == NULL) printf("fopen(%s) failed\n", io_data);
      printf("\nWriting result to %s\n", io_data);

    }

    if (output_cmf_ == 0) write_data(fp_data, ntargets, 0, nrec_, datasection);
    if (output_cmf_ == 1) write_data_cmf(fp_data, ntargets, 0, nrec_, datasection);

    fclose(fp_data);
  }

  free(le_displacements_);
  free(datasection);

  return 0;
}

/*****************************************************************************
 *
 *  Newer output files where each file has processor-independent order.
 *  PENDING update in meta data file output for more than 1 file.
 *
 *****************************************************************************/

int read_version2(int ntime, int nlocal[3], double * datasection) {

  int n;
  char io_data[BUFSIZ];

  double * datalocal = NULL;
  FILE * fp_data = NULL;

  n = nrec_*nlocal[0]*nlocal[1]*nlocal[2];
  datalocal = (double *) calloc(n, sizeof(double));
  if (datalocal == NULL) {
    printf("calloc(datalocal) failed\n");
    exit(-1);
  }

  /* Main loop */

  for (n = 1; n <= nio_; n++) {

    /* Open the current data file */

    sprintf(io_data, "%s-%8.8d.%3.3d-%3.3d", stub_, ntime, nio_, n);
    printf("-> %s\n", io_data);

    fp_data = fopen(io_data, "r+b");
    if (fp_data == NULL) printf("fopen(%s) failed\n", io_data);

    /* Read data file based on offsets recorded in the metadata,
     * then copy this section to the global array */

    nlx = nlocal[0]; nly = nlocal[1]; nlz = nlocal[2];
    nox = 0; noy = 0; noz = 0;

    read_data(fp_data, nlocal, datalocal);
    copy_data(datalocal, datasection);

    fclose(fp_data);
  }

  free(datalocal);

  return 0;
}

/*****************************************************************************
 *
 *  Older output versions where each file has processor dependent
 *  order specified in the metadata file.
 *
 *****************************************************************************/

int read_version1(int ntime, int nlocal[3], double * datasection) {

  int ifail;
  int n;
  int p, pe_per_io;
  char io_metadata[BUFSIZ];
  char io_data[BUFSIZ];
  char line[BUFSIZ];

  double * datalocal = NULL;
  FILE * fp_metadata = NULL;
  FILE * fp_data = NULL;

  pe_per_io = pe_[0]*pe_[1]*pe_[2]/nio_;

  /* Allocate storage */

  n = nrec_*nlocal[0]*nlocal[1]*nlocal[2];
  datalocal = (double *) calloc(n, sizeof(double));
  if (datalocal == NULL) {
    printf("calloc(datalocal) failed\n");
    exit(-1);
  }

  /* Main loop */

  for (n = 1; n <= nio_; n++) {

    /* Open metadata file and skip 12 lines to get to the
     * decomposition inofmration */

    sprintf(io_metadata, "%s.%3.3d-%3.3d.meta", stub_, nio_, n);
    printf("Reading metadata file ... %s ", io_metadata);

    fp_metadata = fopen(io_metadata, "r");
    if (fp_metadata == NULL) printf("fopen(%s) failed\n", io_metadata);

    for (p = 0; p < 12; p++) {
      fgets(line, FILENAME_MAX, fp_metadata);
      printf("%s", line);
    }

    /* Open the current data file */

    sprintf(io_data, "%s-%8.8d.%3.3d-%3.3d", stub_, ntime, nio_, n);
    printf("-> %s\n", io_data);

    fp_data = fopen(io_data, "r+b");
    if (fp_data == NULL) printf("fopen(%s) failed\n", io_data);

    /* Read data file based on offsets recorded in the metadata,
     * then copy this section to the global array */

    for (p = 0; p < pe_per_io; p++) {

      ifail = fscanf(fp_metadata, "%d %d %d %d %d %d %d %d %d %d",
		     &rank, &cx, &cy, &cz, &nlx, &nly, &nlz, &nox, &noy, &noz);
      assert(ifail == 10);

      read_data(fp_data, nlocal, datalocal);
      copy_data(datalocal, datasection);
    }

    fclose(fp_data);
    fclose(fp_metadata);
  }

  free(datalocal);

  return 0;
}

/****************************************************************************
 *
 *  read_meta_data_file
 *
 *  This sets a number of the global variable from the meta data file.
 *
 ****************************************************************************/

void read_meta_data_file(const char * filename) {

  int npe, nrbyte;
  int ifail;
  char tmp[FILENAME_MAX];
  FILE * fp_meta;
  const int ncharoffset = 33;

  fp_meta = fopen(filename, "r");
  if (fp_meta == NULL) {
    printf("fopen(%s) failed\n", filename);
    exit(-1);
  }

  fgets(tmp, FILENAME_MAX, fp_meta);
  ifail = sscanf(tmp+ncharoffset, "%s\n", stub_);
  assert(ifail == 1);
  printf("Read stub: %s\n", stub_);
  fgets(tmp, FILENAME_MAX, fp_meta);

  fgets(tmp, FILENAME_MAX, fp_meta);
  ifail = sscanf(tmp+ncharoffset, "%d\n", &nrbyte);
  assert(ifail == 1);
  printf("Record size (bytes): %d\n", nrbyte);

  /* PENDING: this deals with different formats until improved meta data
   * is available */
<<<<<<< HEAD
  if (input_binary_ == 1) {
    /* Exactly 8 bytes per record */
    assert((nrbyte % 8) == 0);
=======

  if ((nrbyte % 8) == 0) {
    /* We have a binary file */
    input_binary_ = 1;
>>>>>>> 0008a6f6
    nrec_ = nrbyte / 8;
  }
  else {
    /* ASCII: approx 22 characters per record */
    input_binary_ = 0;
    nrec_ = nrbyte / 22;
    assert(nrec_ > 0);
  }

  fgets(tmp, FILENAME_MAX, fp_meta);
  ifail = sscanf(tmp+ncharoffset, "%d", &input_isbigendian_);
  assert(ifail == 1);
  assert(input_isbigendian_ == 0 || input_isbigendian_ == 1);

  fgets(tmp, FILENAME_MAX, fp_meta);
  ifail = sscanf(tmp+ncharoffset, "%d\n", &npe);
  assert(ifail == 1);
  printf("Total number of processors %d\n", npe);

  fgets(tmp, FILENAME_MAX, fp_meta);
  ifail = sscanf(tmp+ncharoffset, "%d %d %d", pe_, pe_+1, pe_+2);
  assert(ifail == 3);
  printf("Decomposition is %d %d %d\n", pe_[0], pe_[1], pe_[2]);
  assert(npe == pe_[0]*pe_[1]*pe_[2]);

  fgets(tmp, FILENAME_MAX, fp_meta);
  ifail = sscanf(tmp+ncharoffset, "%d %d %d", ntotal, ntotal+1, ntotal+2);
  assert(ifail == 3);
  printf("System size is %d %d %d\n", ntotal[0], ntotal[1], ntotal[2]);

  fgets(tmp, FILENAME_MAX, fp_meta);
  ifail = sscanf(tmp+ncharoffset, "%d", &nplanes_);
  assert(ifail == 1);
  assert(nplanes_ >= 0);
  printf("Number of Lees Edwards planes %d\n", nplanes_);
  fgets(tmp, FILENAME_MAX, fp_meta);
  sscanf(tmp+ncharoffset, "%lf", &le_speed_);
  printf("Lees Edwards speed: %f\n", le_speed_);

  /* Number of I/O groups */
  fgets(tmp, FILENAME_MAX, fp_meta);
  sscanf(tmp+ncharoffset, "%d", &nio_);
  printf("Number of I/O groups: %d\n", nio_);
  /* I/O decomposition */
  fgets(tmp, FILENAME_MAX, fp_meta);
  sscanf(tmp+ncharoffset, "%d %d %d\n", io_size + 0, io_size + 1, io_size + 2);
  printf("I/O communicator topology: %d %d %d\n",
	 io_size[0], io_size[1], io_size[2]);

  fclose(fp_meta);

  /* Is this the velocity field? */

  if (nrec_ == 3 && strncmp(filename, "vel", 3) == 0) {
    is_velocity_ = 1;
    printf("\nThis is a velocity field\n");
  }

  return;
}

/****************************************************************************
 *
 *  read_data_file_name
 *
 *  This replies on a filename of the form stub-nnnnnn.001-001
 *  to identify the time step ('nnnnnnn').
 *
 ****************************************************************************/

int read_data_file_name(const char * filename) {

  int ntime = -1;
  char * tmp;
  
  tmp = strchr(filename, '-');
  if (tmp) {
    sscanf(tmp+1, "%d.", &ntime);
  }

  assert (ntime >= 0);
  return ntime;
}

/****************************************************************************
 *
 *  copy_data
 *
 *  Copy the local data into the global array in the correct place.
 *
 ****************************************************************************/

int copy_data(double * datalocal, double * datasection) {

  int ic, jc, kc, ic_g, jc_g, kc_g;
  int index_l, index_s, nr;

  /* Sweep through the local sites for this pe */

  for (ic = 1; ic <= nlocal[0]; ic++) {
    ic_g = nox + ic;
    for (jc = 1; jc <= nlocal[1]; jc++) {
      jc_g = noy + jc;
      for (kc = 1; kc <= nlocal[2]; kc++) {
	kc_g = noz + kc;
	index_s = nrec_*site_index(ic_g, jc_g, kc_g, ntargets);

	for (nr = 0; nr < nrec_; nr++) {
	  index_l = nrec_*site_index(ic, jc, kc, nlocal);
	  *(datasection + index_s + nr) = *(datalocal + index_l + nr);
	}
      }
    }
  }

  return 0;
}

/****************************************************************************
 *
 *  read_data
 *
 *  Read data block relevant for one pe
 *
 ****************************************************************************/

void read_data(FILE * fp_data, int n[3], double * data) {

  int ic, jc, kc, index, nr;
  double phi;
  double revphi;


  if (input_binary_) {
    for (ic = 1; ic <= n[0]; ic++) {
      for (jc = 1; jc <= n[1]; jc++) {
	for (kc = 1; kc <= n[2]; kc++) {
	  index = site_index(ic, jc, kc, nlocal);

	  for (nr = 0; nr < nrec_; nr++) {
	    fread(&phi, sizeof(double), 1, fp_data);
	    if(reverse_byte_order_){
	       revphi = reverse_byte_order_double((char *) &phi); 
	       phi = revphi;
	    }
	    *(data + nrec_*index + nr) = phi;
	  }
	}
      }
    }
  }
  else {
    for (ic = 1; ic <= n[0]; ic++) {
      for (jc = 1; jc <= n[1]; jc++) {
	for (kc = 1; kc <= n[2]; kc++) {
	  index = site_index(ic, jc, kc, nlocal);

	  for (nr = 0; nr < nrec_; nr++) {
	    fscanf(fp_data, "%le", data + nrec_*index + nr);
	  }
	}
      }
    }
  }

  return;
}

/****************************************************************************
 *
 *  write_data
 *
 *  In the current format.
 *
 ****************************************************************************/

int write_data(FILE * fp_data, int n[3], int nrec0, int nrec, double * data) {

  if (output_binary_) {
    write_data_binary(fp_data, n, nrec0, nrec, data);
  }
  else {
    write_data_ascii(fp_data, n, nrec0, nrec, data);
  }

  return 0;
}

/*****************************************************************************
 *
 *  write_data_cmf
 *
 *  Column major format.
 *
 *****************************************************************************/

int write_data_cmf(FILE * fp_data, int n[3], int nr0, int nr, double * data) {

  if (output_binary_) {
    write_data_binary_cmf(fp_data, n, nr0, nr, data);
  }
  else {
    write_data_ascii_cmf(fp_data, n, nr0, nr, data);
  }

  return 0;
}

/****************************************************************************
 *
 *  le_displacement
 *
 ****************************************************************************/

int le_displacement(int ic, int jc) {

    int dj;

    dj = jc + le_displacements_[ic-1];

    dj = dj % ntotal[1];
    if (dj > ntargets[1]) dj -= ntargets[1];
    if (dj < 1) dj += ntargets[1];

    return dj;
}

/****************************************************************************
 *
 *  le_set_displacements
 *
 ****************************************************************************/

void le_set_displacements() {

  int ic;
  int di;
  double dy;
  double duy;

  for (ic = 0; ic < ntotal[0]; ic++) {
    le_displacements_[ic] = 0.0;
    le_duy_[ic] = 0.0;
  }

  if (nplanes_ > 0) {

    di = ntotal[0] / nplanes_;
    dy = -(nplanes_/2.0)*le_displace_;
    duy = -(nplanes_/2.0)*le_speed_;

    /* Fist half block */
    for (ic = 1; ic <= di/2; ic++) {
      le_displacements_[ic-1] = dy;
      le_duy_[ic-1] = duy;
    }

    dy += le_displace_;
    duy += le_speed_;
    for (ic = di/2 + 1; ic <= ntotal[0] - di/2; ic++) {
      le_displacements_[ic-1] = dy;
      le_duy_[ic-1] = duy;
      if ( (ic - di/2) % di == 0 ) {
	dy += le_displace_;
	duy += le_speed_;
      }
    }

    /* Last half block */
    for (ic = ntotal[0] - di/2 + 1; ic <= ntotal[0]; ic++) {
      le_displacements_[ic-1] = dy;
      le_duy_[ic-1] = duy;
    }
  }

  return;
}

/****************************************************************************
 *
 *  site_index
 *
 ****************************************************************************/

int site_index(int ic, int jc, int kc, const int n[3]) {

  int index;

  index = (n[1]*n[2]*(ic-1) + n[2]*(jc-1) + kc-1);

  return index;
}


/*****************************************************************************
 *
 *  le_unroll
 *
 *  Unroll the data in the presence of planes.
 *  This is always done relative to the middle of the system (as defined
 *  in le_displacements_[]).
 *
 *  If this is the velocity field, we need to make a correction to u_y
 *  to allow for the motion of the planes.
 *
 *****************************************************************************/

void le_unroll(double * data) {

  int ic, jc, kc, n;
  int j0, j1, j2, j3, jdy;
  double * buffer;
  double dy, fr;
  double du[3];

  /* Allocate the temporary buffer */

  buffer = (double *) calloc(nrec_*ntargets[1]*ntargets[2], sizeof(double));
  if (buffer == NULL) {
    printf("malloc(buffer) failed\n");
    exit(-1);
  }

  du[0] = 0.0;
  du[1] = 0.0;
  du[2] = 0.0;

  for (ic = 1; ic <= ntargets[0]; ic++) {
    dy = le_displacements_[ic-1];
    jdy = floor(dy);
    fr = 1.0 - (dy - jdy);
    if (is_velocity_) du[1] = le_duy_[ic-1];

    for (jc = 1; jc <= ntargets[1]; jc++) {
      j0 = 1 + (jc - jdy - 3 + 1000*ntotal[1]) % ntotal[1];
      j1 = 1 + j0 % ntotal[1];
      j2 = 1 + j1 % ntotal[1];
      j3 = 1 + j2 % ntotal[1];

      for (kc = 1; kc <= ntargets[2]; kc++) {
	for (n = 0; n < nrec_; n++) {
	  buffer[nrec_*site_index(1,jc,kc,ntargets) + n] =
	    - (1.0/6.0)*fr*(fr-1.0)*(fr-2.0)
	               *data[nrec_*site_index(ic,j0,kc,ntargets) + n]
	    + 0.5*(fr*fr-1.0)*(fr-2.0)
	         *data[nrec_*site_index(ic,j1,kc,ntargets) + n]
	    - 0.5*fr*(fr+1.0)*(fr-2.0)
	         *data[nrec_*site_index(ic,j2,kc,ntargets) + n]
	    + (1.0/6.0)*fr*(fr*fr-1.0)
	               *data[nrec_*site_index(ic,j3,kc,ntargets) + n];
	}
      }
    }
    /* Put the whole buffer plane back in place */

    for (jc = 1; jc <= ntargets[1]; jc++) {
      for (kc = 1; kc <= ntargets[2]; kc++) {
	for (n = 0; n < nrec_; n++) {
	  data[nrec_*site_index(ic,jc,kc,ntargets) + n] =
	    buffer[nrec_*site_index(1,jc,kc,ntargets) + n];
	  if (n < 3) {
	    data[nrec_*site_index(ic,jc,kc,ntargets) + n] += du[n];
	  }
	}
      }
    }

  }

  free(buffer);

  return;
}

/*****************************************************************************
 *
 *  write_vtk_header
 *
 *  Suitable for an ascii file; to be followed by actual data.
 *
 *****************************************************************************/

int write_vtk_header(FILE * fp, int nrec, int ndim[3], const char * descript,
		     vtk_enum_t vtk) {

  assert(fp);

  fprintf(fp, "# vtk DataFile Version 2.0\n");
  fprintf(fp, "Generated by ludwig extract.c\n");
  fprintf(fp, "ASCII\n");
  fprintf(fp, "DATASET STRUCTURED_POINTS\n");
  fprintf(fp, "DIMENSIONS %d %d %d\n", ndim[0], ndim[1], ndim[2]);
  fprintf(fp, "ORIGIN %d %d %d\n", 0, 0, 0);
  fprintf(fp, "SPACING %d %d %d\n", 1, 1, 1);
  fprintf(fp, "POINT_DATA %d\n", ndim[0]*ndim[1]*ndim[2]);
  if (vtk == VTK_SCALARS) {
    fprintf(fp, "SCALARS %s float %d\n", descript, nrec);
    fprintf(fp, "LOOKUP_TABLE default\n");
  }
  if (vtk == VTK_VECTORS) {
    fprintf(fp, "VECTORS %s float\n", descript);
  }

  return 0;
}

/*****************************************************************************
 *
 *  write_qab_vtk
 *
 *  For Q_ab in vtk format, three separate files are required:
 *    scalar order parameter  (scalar)
 *    director                (vector)
 *    biaxial order parameter (scalar)
 *
 *****************************************************************************/

int write_qab_vtk(int ntime, int ntargets[3], double * datasection) {

  char io_data[FILENAME_MAX];
  FILE * fp_data = NULL;

  assert(datasection);
  assert(nrec_ == 5);

  /* Scalar order */
  if (output_lcs_) {
    sprintf(io_data, "lcs-%8.8d.vtk", ntime);
    fp_data = fopen(io_data, "w");

    if (fp_data == NULL) {
      printf("fopen(%s) failed\n", io_data);
      exit(-1);
    }

    printf("Writing computed scalar order with vtk: %s\n", io_data);

    write_vtk_header(fp_data, 1, ntargets, "Q_ab_scalar_order", VTK_SCALARS);
    if (output_cmf_ == 0) write_data(fp_data, ntargets, 0, 1, datasection);
    if (output_cmf_ == 1) write_data_cmf(fp_data, ntargets, 0, 1, datasection);
    fclose(fp_data);
  }

  /* Director */
  fp_data = NULL;

  if (output_lcd_) {
    sprintf(io_data, "lcd-%8.8d.vtk", ntime);
    fp_data = fopen(io_data, "w");

    if (fp_data == NULL) {
      printf("fopen(%s) failed\n", io_data);
      exit(-1);
    }

    printf("Writing computed director with vtk: %s\n", io_data);

    write_vtk_header(fp_data, 1, ntargets, "Q_ab_director", VTK_VECTORS);
    if (output_cmf_ == 0) write_data(fp_data, ntargets, 1, 3, datasection);
    if (output_cmf_ == 1) write_data_cmf(fp_data, ntargets, 1, 3, datasection);
    fclose(fp_data);
  }

  /* Biaxial order */
  fp_data = NULL;

  if (output_lcx_) {
    sprintf(io_data, "lcb-%8.8d.vtk", ntime);
    fp_data = fopen(io_data, "w");

    if (fp_data == NULL) {
      printf("fopen(%s) failed\n", io_data);
      exit(-1);
    }

    printf("Writing computed biaxial order with vtk: %s\n", io_data);

    write_vtk_header(fp_data, 1, ntargets, "Q_ab_biaxial_order", VTK_SCALARS);
    if (output_cmf_ == 0) write_data(fp_data, ntargets, 4, 1, datasection);
    if (output_cmf_ == 1) write_data_cmf(fp_data, ntargets, 4, 1, datasection);
    fclose(fp_data);
  }

  return 0;
}

/*****************************************************************************
 *
 *  write_data_binary
 *
 *  For data of section size n[3].
 *  Records [nrec0:nrec0+nrec] are selected from total nrec_.
 *
 *****************************************************************************/

int write_data_binary(FILE * fp, int n[3], int nrec0, int nrec, double * data) {

  int ic, jc, kc;
  int index, nr;

  assert(fp);
  assert((nrec0 + nrec) <= nrec_);

  for (ic = 1; ic <= n[0]; ic++) {
    for (jc = 1; jc <= n[1]; jc++) {
      for (kc = 1; kc <= n[2]; kc++) {

	index = site_index(ic, jc, kc, n);
	for (nr = nrec0; nr < (nrec0 + nrec); nr++) {
	  fwrite(data + nrec_*index + nr, sizeof(double), 1, fp);
	}

      }
    }
  }

  return 0;
}

/*****************************************************************************
 *
 *  write_data_ascii
 *
 *  For data of size n[3].
 *  Records nrec0 .. nrec0+nrec from global nrec_ are selected.
 *
 *****************************************************************************/

int write_data_ascii(FILE * fp, int n[3], int nrec0, int nrec, double * data) {

  int ic, jc, kc;
  int index, nr;

  assert(fp);
  assert((nrec0 + nrec) <= nrec_);

  for (ic = 1; ic <= n[0]; ic++) {
    for (jc = 1; jc <= n[1]; jc++) {
      for (kc = 1; kc <= n[2]; kc++) {

	index = site_index(ic, jc, kc, n);
	if (output_index_) {
	  fprintf(fp, "%4d %4d %4d ", ic, jc, kc);
	}

	for (nr = nrec0; nr < (nrec0 + nrec - 1); nr++) {
	  fprintf(fp, "%13.6e ", *(data + nrec_*index + nr));
	}
	/* Last one has a new line (not space) */
	nr = nrec0 + nrec - 1;
	fprintf(fp, "%13.6e\n", *(data + nrec_*index + nr));
      }
    }
  }

  return 0;
}

/*****************************************************************************
 *
 *  write_data_binary_cmf
 *
 *****************************************************************************/

int write_data_binary_cmf(FILE * fp, int n[3], int nrec0, int nrec,
			  double * data) {
  int ic, jc, kc;
  int index, nr;

  assert(fp);
  assert((nrec0 + nrec) <= nrec_);

  for (kc = 1; kc <= n[2]; kc++) {
    for (jc = 1; jc <= n[1]; jc++) {
      for (ic = 1; ic <= n[0]; ic++) {

	index = site_index(ic, jc, kc, n);
	for (nr = nrec0; nr < (nrec0 + nrec); nr++) {
	  fwrite(data + nrec_*index + nr, sizeof(double), 1, fp);
	}

      }
    }
  }

  return 0;
}

/*****************************************************************************
 *
 *  write_data_ascii_cmf
 *
 *****************************************************************************/

int write_data_ascii_cmf(FILE * fp, int n[3], int nrec0, int nrec,
			 double * data) {
  int ic, jc, kc;
  int index, nr;

  assert(fp);
  assert((nrec0 + nrec) <= nrec_);

  for (kc = 1; kc <= n[2]; kc++) {
    for (jc = 1; jc <= n[1]; jc++) {
      for (ic = 1; ic <= n[0]; ic++) {
	index = site_index(ic, jc, kc, n);
      
	if (output_index_) {
	  fprintf(fp, "%4d %4d %4d ", ic, jc, kc);
	}

	for (nr = nrec0; nr < (nrec0 + nrec - 1); nr++) {
	  fprintf(fp, "%13.6e ", *(data + nrec_*index + nr));
	}
	nr = nrec0 + nrec - 1;
	fprintf(fp, "%13.6e\n", *(data + nrec_*index + nr));
      }
    }
  }

  return 0;
}

/****************************************************************************
 *
 *  lc_transform_q5
 *
 *  This routine diagonalises the Q tensor [q_xx, q_xy, q_xz, q_yy, q_yz]
 *  and replaces it with [s, n_x, n_y, n_z, b], where s is the scalar
 *  order parameter, (n_x, n_y, n_z) is the director, and b is the
 *  biaxial order parameter.
 *
 *  nlocal is usually the entire system size.
 *
 *****************************************************************************/

int lc_transform_q5(int * nlocal, double * datasection) {

  int ic, jc, kc, nr, index;
  int ifail = 0;
  double q[3][3], qs[5];

  assert(nrec_ == 5);
  assert(datasection);

  for (ic = 1; ic <= nlocal[0]; ic++) {
    for (jc = 1; jc <= nlocal[1]; jc++) {
      for (kc = 1; kc <= nlocal[2]; kc++) {

	index = nrec_*site_index(ic, jc, kc, nlocal);

	q[0][0] = *(datasection + index + 0);
	q[1][0] = *(datasection + index + 1);
	q[2][0] = *(datasection + index + 2);
	q[0][1] = q[1][0];
	q[1][1] = *(datasection + index + 3);
	q[2][1] = *(datasection + index + 4);
	q[0][2] = q[2][0];
	q[1][2] = q[2][1];
	q[2][2] = 0.0 - q[0][0] - q[1][1];

	ifail += lc_compute_scalar_ops(q, qs);

	for (nr = 0; nr < nrec_; nr++) {
	  *(datasection + index + nr) = qs[nr];
	}
      }
    }
  }

  return ifail;
}

/*****************************************************************************
 *
 *  compute_scalar_ops   [A copy from src/lc_blue_phase]
 *
 *  For symmetric traceless q[3][3], return the associated scalar
 *  order parameter, biaxial order parameter and director:
 *
 *  qs[0]  scalar order parameter: largest eigenvalue
 *  qs[1]  director[X] (associated eigenvector)
 *  qs[2]  director[Y]
 *  qs[3]  director[Z]
 *  qs[4]  biaxial order parameter b = sqrt(1 - 6 (Tr(QQQ))^2 / Tr(QQ)^3)
 *         related to the two largest eigenvalues...
 *
 *  If we write Q = ((s, 0, 0), (0, t, 0), (0, 0, -s -t)) then
 *
 *    Tr(QQ)  = s^2 + t^2 + (s + t)^2
 *    Tr(QQQ) = 3 s t (s + t)
 *
 *  If no diagonalisation is possible, all the results are set to zero.
 *
 *****************************************************************************/

int lc_compute_scalar_ops(double q[3][3], double qs[5]) {

  int ifail;
  double eigenvalue[3];
  double eigenvector[3][3];
  double s, t;
  double q2, q3;

  ifail = util_jacobi_sort(q, eigenvalue, eigenvector);

  qs[0] = 0.0; qs[1] = 0.0; qs[2] = 0.0; qs[3] = 0.0; qs[4] = 0.0;

  if (ifail == 0) {

    qs[0] = eigenvalue[0];
    qs[1] = eigenvector[0][0];
    qs[2] = eigenvector[1][0];
    qs[3] = eigenvector[2][0];

    s = eigenvalue[0];
    t = eigenvalue[1];

    q2 = s*s + t*t + (s + t)*(s + t);
    q3 = 3.0*s*t*(s + t);
    qs[4] = sqrt(1 - 6.0*q3*q3 / (q2*q2*q2));
  }

  return ifail;
}<|MERGE_RESOLUTION|>--- conflicted
+++ resolved
@@ -498,16 +498,10 @@
 
   /* PENDING: this deals with different formats until improved meta data
    * is available */
-<<<<<<< HEAD
-  if (input_binary_ == 1) {
-    /* Exactly 8 bytes per record */
-    assert((nrbyte % 8) == 0);
-=======
 
   if ((nrbyte % 8) == 0) {
     /* We have a binary file */
     input_binary_ = 1;
->>>>>>> 0008a6f6
     nrec_ = nrbyte / 8;
   }
   else {
